--- conflicted
+++ resolved
@@ -64,12 +64,6 @@
         .codegen_state = codegen_state,
         .helper = PrintHelper.init(out),
     };
-<<<<<<< HEAD
-    var failed = false;
-    defer self.helper.deinit(!failed);
-    errdefer failed = true;
-=======
->>>>>>> a87be1ae
 
     const self_module = codegen_state.modules[codegen_state.module_index];
 
