--- conflicted
+++ resolved
@@ -13,15 +13,10 @@
         };
     }
 
-<<<<<<< HEAD
-    pub fn deinit(self: *PrintHelper, check: bool) void {
-        if (check) std.debug.assert(self.indentation == 0);
-=======
     // this should only be called when no error has happened (an error might
     // leave the indentation at a positive value), so don't use it with defer
     pub fn finish(self: *PrintHelper) void {
         std.debug.assert(self.indentation == 0);
->>>>>>> a87be1ae
     }
 
     pub fn print(self: *PrintHelper, outer_self: var, comptime fmt: []const u8, args: var) !void {
